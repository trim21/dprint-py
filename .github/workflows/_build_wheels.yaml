name: build wheels

on:
  workflow_call:

jobs:
  linux:
<<<<<<< HEAD
    runs-on: "ubuntu-24.04"
=======
    runs-on: ${{ matrix.platform.runner }}
    name: ${{ matrix.platform.name }}
    strategy:
      matrix:
        platform:
          - runner: ubuntu-24.04
            target: x64
            manylinux: auto
            name: "linux x64 glibc"

          - runner: ubuntu-24.04-arm
            target: aarch64
            manylinux: auto
            name: "linux arm glibc"

          - runner: ubuntu-24.04
            target: x64
            manylinux: musllinux_1_2
            name: "linux x64 musl"

          - runner: ubuntu-24.04-arm
            target: aarch64
            manylinux: musllinux_1_2
            name: "linux arm musl"

    steps:
      - uses: actions/checkout@11bd71901bbe5b1630ceea73d27597364c9af683 # v4
        with:
          submodules: recursive

      - name: restore timestamps
        uses: chetan/git-restore-mtime-action@26fb42a93ac0f66e9c0c5ad3bd03079cb9ee5300 # v2

      - name: restore timestamps
        uses: chetan/git-restore-mtime-action@26fb42a93ac0f66e9c0c5ad3bd03079cb9ee5300 # v2
        with:
          working-directory: "dprint"

      - name: cache target
        uses: actions/cache@5a3ec84eff668545956fd18022155c47e93e2684 # v4
        with:
          path: ./target/
          key: target-${{ matrix.platform.name }}-${{ hashFiles('Cargo.lock', 'rust-toolchain.toml') }}

      - name: Build wheels
        uses: PyO3/maturin-action@aef21716ff3dcae8a1c301d23ec3e4446972a6e3 # v1
        with:
          target: ${{ matrix.platform.target }}
          args: --release --out dist --target-dir=./target/
          sccache: "true"
          manylinux: ${{ matrix.platform.manylinux }}

      - name: Upload wheels
        uses: actions/upload-artifact@ea165f8d65b6e75b540449e92b4886f43607fa02 # v4
        with:
          name: wheels-${{ matrix.platform.name }}
          path: dist

  windows-macos:
    name: ${{ matrix.platform.name }}
    runs-on: ${{ matrix.platform.runner }}
    strategy:
      matrix:
        platform:
          - runner: windows-latest
            target: x64
            name: "windows x64"
          - runner: macos-13
            target: x86_64
            name: "macOS x64"
          - runner: macos-14
            target: aarch64
            name: "macOS arm"
>>>>>>> 871d2143
    steps:
      - uses: actions/checkout@11bd71901bbe5b1630ceea73d27597364c9af683 # v4
        with:
          submodules: recursive

<<<<<<< HEAD
      - uses: actions/setup-python@v4
=======
      - name: restore timestamps
        uses: chetan/git-restore-mtime-action@26fb42a93ac0f66e9c0c5ad3bd03079cb9ee5300 # v2

      - name: restore timestamps
        uses: chetan/git-restore-mtime-action@26fb42a93ac0f66e9c0c5ad3bd03079cb9ee5300 # v2
        with:
          working-directory: "dprint"

      - name: cache crates
        uses: actions/cache@5a3ec84eff668545956fd18022155c47e93e2684 # v4
>>>>>>> 871d2143
        with:
          python-version: "3.12"

<<<<<<< HEAD
      - run: pip install -r requrements.txt
      - run: python build.py

      - uses: actions/upload-artifact@v4
=======
      - name: cache target
        uses: actions/cache@5a3ec84eff668545956fd18022155c47e93e2684 # v4
        with:
          path: ./target/
          key: target-${{ matrix.platform.name }}-${{ hashFiles('Cargo.lock', 'rust-toolchain.toml') }}

      - name: Build wheels
        uses: PyO3/maturin-action@aef21716ff3dcae8a1c301d23ec3e4446972a6e3 # v1
        with:
          target: ${{ matrix.platform.target }}
          args: --release --out dist --target-dir=./target/

      - name: Upload wheels
        uses: actions/upload-artifact@ea165f8d65b6e75b540449e92b4886f43607fa02 # v4
>>>>>>> 871d2143
        with:
          name: wheels
          path: dist<|MERGE_RESOLUTION|>--- conflicted
+++ resolved
@@ -5,126 +5,20 @@
 
 jobs:
   linux:
-<<<<<<< HEAD
     runs-on: "ubuntu-24.04"
-=======
-    runs-on: ${{ matrix.platform.runner }}
-    name: ${{ matrix.platform.name }}
-    strategy:
-      matrix:
-        platform:
-          - runner: ubuntu-24.04
-            target: x64
-            manylinux: auto
-            name: "linux x64 glibc"
-
-          - runner: ubuntu-24.04-arm
-            target: aarch64
-            manylinux: auto
-            name: "linux arm glibc"
-
-          - runner: ubuntu-24.04
-            target: x64
-            manylinux: musllinux_1_2
-            name: "linux x64 musl"
-
-          - runner: ubuntu-24.04-arm
-            target: aarch64
-            manylinux: musllinux_1_2
-            name: "linux arm musl"
-
     steps:
-      - uses: actions/checkout@11bd71901bbe5b1630ceea73d27597364c9af683 # v4
+      - uses: actions/checkout@v4
         with:
           submodules: recursive
 
-      - name: restore timestamps
-        uses: chetan/git-restore-mtime-action@26fb42a93ac0f66e9c0c5ad3bd03079cb9ee5300 # v2
-
-      - name: restore timestamps
-        uses: chetan/git-restore-mtime-action@26fb42a93ac0f66e9c0c5ad3bd03079cb9ee5300 # v2
-        with:
-          working-directory: "dprint"
-
-      - name: cache target
-        uses: actions/cache@5a3ec84eff668545956fd18022155c47e93e2684 # v4
-        with:
-          path: ./target/
-          key: target-${{ matrix.platform.name }}-${{ hashFiles('Cargo.lock', 'rust-toolchain.toml') }}
-
-      - name: Build wheels
-        uses: PyO3/maturin-action@aef21716ff3dcae8a1c301d23ec3e4446972a6e3 # v1
-        with:
-          target: ${{ matrix.platform.target }}
-          args: --release --out dist --target-dir=./target/
-          sccache: "true"
-          manylinux: ${{ matrix.platform.manylinux }}
-
-      - name: Upload wheels
-        uses: actions/upload-artifact@ea165f8d65b6e75b540449e92b4886f43607fa02 # v4
-        with:
-          name: wheels-${{ matrix.platform.name }}
-          path: dist
-
-  windows-macos:
-    name: ${{ matrix.platform.name }}
-    runs-on: ${{ matrix.platform.runner }}
-    strategy:
-      matrix:
-        platform:
-          - runner: windows-latest
-            target: x64
-            name: "windows x64"
-          - runner: macos-13
-            target: x86_64
-            name: "macOS x64"
-          - runner: macos-14
-            target: aarch64
-            name: "macOS arm"
->>>>>>> 871d2143
-    steps:
-      - uses: actions/checkout@11bd71901bbe5b1630ceea73d27597364c9af683 # v4
-        with:
-          submodules: recursive
-
-<<<<<<< HEAD
       - uses: actions/setup-python@v4
-=======
-      - name: restore timestamps
-        uses: chetan/git-restore-mtime-action@26fb42a93ac0f66e9c0c5ad3bd03079cb9ee5300 # v2
-
-      - name: restore timestamps
-        uses: chetan/git-restore-mtime-action@26fb42a93ac0f66e9c0c5ad3bd03079cb9ee5300 # v2
-        with:
-          working-directory: "dprint"
-
-      - name: cache crates
-        uses: actions/cache@5a3ec84eff668545956fd18022155c47e93e2684 # v4
->>>>>>> 871d2143
         with:
           python-version: "3.12"
 
-<<<<<<< HEAD
-      - run: pip install -r requrements.txt
+      - run: pip install -r requirements.txt
       - run: python build.py
 
       - uses: actions/upload-artifact@v4
-=======
-      - name: cache target
-        uses: actions/cache@5a3ec84eff668545956fd18022155c47e93e2684 # v4
-        with:
-          path: ./target/
-          key: target-${{ matrix.platform.name }}-${{ hashFiles('Cargo.lock', 'rust-toolchain.toml') }}
-
-      - name: Build wheels
-        uses: PyO3/maturin-action@aef21716ff3dcae8a1c301d23ec3e4446972a6e3 # v1
-        with:
-          target: ${{ matrix.platform.target }}
-          args: --release --out dist --target-dir=./target/
-
-      - name: Upload wheels
-        uses: actions/upload-artifact@ea165f8d65b6e75b540449e92b4886f43607fa02 # v4
->>>>>>> 871d2143
         with:
           name: wheels
           path: dist